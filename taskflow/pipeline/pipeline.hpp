--- conflicted
+++ resolved
@@ -10,7 +10,7 @@
 template <typename C>
 class Filter{
 
-  template <typename D, size_t L, typename... Fs>
+  template <typename D, typename... Fs>
   friend class Pipeline;
 
   public:
@@ -29,7 +29,7 @@
 template <typename T>
 class Dataflow {
 
-  template <typename D, size_t L, typename... Fs>
+  template <typename D, typename... Fs>
   friend class Pipeline;
 
   public:
@@ -74,11 +74,10 @@
   std::atomic<bool>& _stop;
 };
 
-template <typename D, size_t L, typename... Fs>
+template <typename D, typename... Fs>
 class Pipeline {
   
   static_assert(sizeof...(Fs)>0, "must have at least one filter");
-  static_assert(L>0, "must have at least one data line");
 
   friend class FlowBuilder;
 
@@ -113,17 +112,9 @@
   std::atomic<bool> _stop;
   
   std::tuple<Fs...> _filters;
-<<<<<<< HEAD
-  
-  std::array<std::array<BufferData, sizeof...(Fs)>, L> _buffers;
-
-  //std::vector<std::array<BufferData, sizeof...(Fs)>> _buffers
-=======
->>>>>>> ed01de24
 
   std::array<FilterMeta, sizeof...(Fs)> _meta;
   
-  //SmallVector<std::array<BufferData, sizeof...(Fs)>, L> _buffers; 
   std::vector<std::array<BufferData, sizeof...(Fs)>> _buffers; 
 
   BufferData& _get_buffer(size_t l, size_t f);
@@ -137,34 +128,28 @@
 };
 
 // constructor
-template <typename D, size_t L, typename... Fs>
-Pipeline<D, L, Fs...>::Pipeline(size_t throttle, Fs&&... fs) :
+template <typename D, typename... Fs>
+Pipeline<D, Fs...>::Pipeline(size_t throttle, Fs&&... fs) :
   _filters {std::make_tuple(std::forward<Fs>(fs)...)},
   _meta    {FilterMeta{fs._type}...},
   _buffers (throttle) {
 }
 
-template <typename D, size_t L, typename... Fs>
-size_t Pipeline<D, L, Fs...>::num_lines() const noexcept {
+template <typename D, typename... Fs>
+size_t Pipeline<D, Fs...>::num_lines() const noexcept {
   return _buffers.size();
 }
 
-template <typename D, size_t L, typename... Fs>
-constexpr size_t Pipeline<D, L, Fs...>::num_filters() const noexcept {
+template <typename D, typename... Fs>
+constexpr size_t Pipeline<D, Fs...>::num_filters() const noexcept {
   return sizeof...(Fs);
 }
 
-template <typename D, size_t L, typename... Fs>
-void Pipeline<D, L, Fs...>::_set_up_pipeline() {
-<<<<<<< HEAD
+template <typename D, typename... Fs>
+void Pipeline<D, Fs...>::_set_up_pipeline() {
 
   _stop.store(false, std::memory_order_relaxed);
 
-=======
-
-  _stop.store(false, std::memory_order_relaxed);
-
->>>>>>> ed01de24
   _get_buffer(0, 0).join_counter.store(0, std::memory_order_relaxed);
 
   for(size_t l=1; l<num_lines(); l++) {
@@ -186,14 +171,14 @@
   }
 }
   
-template <typename D, size_t L, typename... Fs>
-typename Pipeline<D, L, Fs...>::BufferData& 
-Pipeline<D, L, Fs...>::_get_buffer(size_t l, size_t f) {
+template <typename D, typename... Fs>
+typename Pipeline<D, Fs...>::BufferData& 
+Pipeline<D, Fs...>::_get_buffer(size_t l, size_t f) {
   return _buffers[l][f];
 }
 
-template <typename D, size_t L, typename... Fs>
-bool Pipeline<D, L, Fs...>::_on_filter(size_t f, D* d_in, D* d_out) {
+template <typename D, typename... Fs>
+bool Pipeline<D, Fs...>::_on_filter(size_t f, D* d_in, D* d_out) {
   visit_tuple([&](auto&& filter){
     Dataflow<D> df(d_in, d_out, _stop);
     filter._callable(df);
@@ -201,8 +186,8 @@
   return _stop.load(std::memory_order_relaxed);
 }
 
-template <typename D, size_t L, typename... Fs>
-auto Pipeline<D, L, Fs...>::_build(FlowBuilder& fb) {
+template <typename D, typename... Fs>
+auto Pipeline<D, Fs...>::_build(FlowBuilder& fb) {
 
   std::vector<tf::Task> tasks(num_lines() + 1);
   
@@ -296,33 +281,23 @@
 // helper functions
 // ----------------------------------------------------------------------------
 
-template <typename D, size_t L = 8, typename... Fs>
+template <typename D, typename... Fs>
 auto make_pipeline(size_t throttle, Fs&&... filters) {
-  return Pipeline<D, L, Fs...>{throttle, std::forward<Fs>(filters)...};
-}
-
-template <typename D, size_t L = 8, typename... Fs>
+  return Pipeline<D, Fs...>{throttle, std::forward<Fs>(filters)...};
+}
+
+template <typename D, typename... Fs>
 auto make_unique_pipeline(size_t throttle, Fs&&... filters) {
-  return std::make_unique<Pipeline<D, L, Fs...>>(
+  return std::make_unique<Pipeline<D, Fs...>>(
     throttle, std::forward<Fs>(filters)...
   );
 }
 
-template <typename D, size_t L = 8, typename... Fs>
+template <typename D, typename... Fs>
 auto make_shared_pipeline(size_t throttle, Fs&&... filters) {
-  return std::make_shared<Pipeline<D, L, Fs...>>(
+  return std::make_shared<Pipeline<D, Fs...>>(
     throttle, std::forward<Fs>(filters)...
   );
-}
-
-template <typename D, size_t L, typename... Fs>
-auto make_unique_pipeline(Fs&&... filters) {
-  return std::make_unique<Pipeline<D, L, Fs...>>(std::forward<Fs>(filters)...);
-}
-
-template <typename D, size_t L, typename... Fs>
-auto make_shared_pipeline(Fs&&... filters) {
-  return std::make_shared<Pipeline<D, L, Fs...>>(std::forward<Fs>(filters)...);
 }
 
 // ----------------------------------------------------------------------------
