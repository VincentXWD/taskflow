#pragma once

#include "cuda_pool.hpp"

/**
@file cuda_stream.hpp
@brief CUDA stream utilities include file
*/

namespace tf {


// ----------------------------------------------------------------------------
// cudaStreamCreator and cudaStreamDeleter for per-thread stream pool
// ----------------------------------------------------------------------------

/** @private */
struct cudaStreamCreator {

  /**
  @brief operator to create a CUDA stream
   */
  cudaStream_t operator () () const {
    cudaStream_t stream;
    TF_CHECK_CUDA(cudaStreamCreate(&stream), "failed to create a CUDA stream");
    return stream;
  }
};

/** @private */
struct cudaStreamDeleter {

  /**
  @brief operator to destroy a CUDA stream
  */
  void operator () (cudaStream_t stream) const {
    if(stream) {
      cudaStreamDestroy(stream);
    }
  }
};

/** @private */
struct cudaStreamSynchronizer {
  
  void operator () (cudaStream_t stream) const {
    TF_CHECK_CUDA(
      cudaStreamSynchronize(stream), "failed to synchronize a CUDA stream"
    );
  }

};

///**
//@brief alias of per-thread stream pool type
// */
//using cudaPerThreadStreamPool = cudaPerThreadDeviceObjectPool<
//  cudaStream_t, cudaStreamCreator, cudaStreamDeleter
//>;
//
///**
//@brief acquires the per-thread cuda stream pool
//*/
//inline cudaPerThreadStreamPool& cuda_per_thread_stream_pool() {
//  thread_local cudaPerThreadStreamPool pool;
//  return pool;
//}
//
//// ----------------------------------------------------------------------------
//// cudaScopedPerThreadStream definition
//// ----------------------------------------------------------------------------
//
///**
//@brief class to create an RAII-styled guard of stream acquisition
//
//Sample usage:
//    
//@code{.cpp}
//{
//  tf::cudaScopedPerThreadStream stream(1);  // acquires a stream on device 1
//
//  // use stream as a normal cuda stream (cudaStream_t)
//  cudaStreamWaitEvent(stream, ...);
//
//}  // leaving the scope releases the stream back to the pool on device 1
//@endcode
//
//The scoped per-thread stream is primarily used by tf::Executor to execute
//CUDA tasks (e.g., tf::cudaFlow, tf::cudaFlowCapturer).
//
//%cudaScopedPerThreadStream is non-copyable.
//*/
//class cudaScopedPerThreadStream {
//  
//  public:
//  
//  /**
//  @brief constructs a scoped stream under the given device
//
//  The constructor acquires a stream from a per-thread stream pool.
//
//  @param device device context of the requested stream
//  */
//  explicit cudaScopedPerThreadStream(int device) : 
//    _ptr {cuda_per_thread_stream_pool().acquire(device)} {
//  }
//  
//  /**
//  @brief constructs a scoped stream under the current device.
//
//  The constructor acquires a stream from a per-thread stream pool.
//  */
//  cudaScopedPerThreadStream() : 
//    _ptr {cuda_per_thread_stream_pool().acquire(cuda_get_device())} {
//  }
//
//  /**
//  @brief destructs the scoped stream guard
//
//  The destructor releases the stream to the per-thread stream pool.
//  */
//  ~cudaScopedPerThreadStream() {
//    if(_ptr) {
//      cuda_per_thread_stream_pool().release(std::move(_ptr));
//    }
//  }
//  
//  /**
//  @brief implicit conversion to the native CUDA stream (cudaStream_t)
//   */
//  operator cudaStream_t () const {
//    return _ptr->value;
//  }
//  
//  /**
//  @brief disabled copy constructor
//   */
//  cudaScopedPerThreadStream(const cudaScopedPerThreadStream&) = delete;
//  
//  /**
//  @brief default move constructor
//  */
//  cudaScopedPerThreadStream(cudaScopedPerThreadStream&&) = default;
//
//  /**
//  @brief disabled copy assignment
//  */
//  cudaScopedPerThreadStream& operator = (const cudaScopedPerThreadStream&) = delete;
//
//  /**
//  @brief default move assignment
//  */
//  cudaScopedPerThreadStream& operator = (cudaScopedPerThreadStream&&) = delete;
//
//  private:
//
//  std::shared_ptr<cudaPerThreadStreamPool::Object> _ptr;
//
//};

// ----------------------------------------------------------------------------
// cudaStream
// ----------------------------------------------------------------------------

/**
<<<<<<< HEAD
@brief class to create an RAII-styled guard of stream acquisition

Sample usage:

@code{.cpp}
{
  tf::cudaScopedPerThreadStream stream(1);  // acquires a stream on device 1

  // use stream as a normal cuda stream (cudaStream_t)
  cudaStreamWaitEvent(stream, ...);

}  // leaving the scope releases the stream back to the pool on device 1
@endcode
=======
@class cudaStream
>>>>>>> b4fba93f

@brief class to create a CUDA stream in an RAII-styled wrapper

A cudaStream object is an RAII-styled wrapper over a native CUDA stream
(@c cudaStream_t).
A cudaStream object is move-only.
*/
<<<<<<< HEAD
class cudaScopedPerThreadStream {

  public:

  /**
  @brief constructs a scoped stream under the given device
=======
class cudaStream {

  public:
>>>>>>> b4fba93f

    /**
    @brief constructs an RAII-styled object from the given CUDA stream

<<<<<<< HEAD
  @param device device context of the requested stream
  */
  explicit cudaScopedPerThreadStream(int device) :
    _ptr {cuda_per_thread_stream_pool().acquire(device)} {
  }

  /**
  @brief constructs a scoped stream under the current device.

  The constructor acquires a stream from a per-thread stream pool.
  */
  cudaScopedPerThreadStream() :
    _ptr {cuda_per_thread_stream_pool().acquire(cuda_get_device())} {
  }
=======
    Constructs a cudaStream object which owns @c stream.
    */
    explicit cudaStream(cudaStream_t stream) : _stream(stream) {
    }
    
    /**
    @brief constructs an RAII-styled object for a new CUDA stream
>>>>>>> b4fba93f

    Equivalently calling @c cudaStreamCreate to create a stream.
    */
    cudaStream() : _stream{ cudaStreamCreator{}() } {
    }
    
    /**
    @brief disabled copy constructor
    */
    cudaStream(const cudaStream&) = delete;
    
    /**
    @brief move constructor
    */
    cudaStream(cudaStream&& rhs) : _stream{rhs._stream} {
      rhs._stream = nullptr;
    }

    /**
    @brief destructs the CUDA stream
    */
    ~cudaStream() {
      cudaStreamDeleter {} (_stream);
    }
    
    /**
    @brief disabled copy assignment
    */
    cudaStream& operator = (const cudaStream&) = delete;

    /**
    @brief move assignment
    */
    cudaStream& operator = (cudaStream&& rhs) {
      cudaStreamDeleter {} (_stream);
      _stream = rhs._stream;
      rhs._stream = nullptr;
      return *this;
    }
    
    /**
    @brief replaces the managed stream

    Destructs the managed stream and resets it to the given stream.
    */
    void reset(cudaStream_t stream = nullptr) {
      cudaStreamDeleter {} (_stream);
      _stream = stream;
    }
<<<<<<< HEAD
  }

  /**
  @brief implicit conversion to the native CUDA stream (cudaStream_t)
   */
  operator cudaStream_t () const {
    return _ptr->value;
  }

  /**
  @brief disabled copy constructor
   */
  cudaScopedPerThreadStream(const cudaScopedPerThreadStream&) = delete;

  /**
  @brief default move constructor
  */
  cudaScopedPerThreadStream(cudaScopedPerThreadStream&&) = default;
=======
  
    /**
    @brief implicit conversion to the native CUDA stream (cudaStream_t)
>>>>>>> b4fba93f

    Returns the underlying stream of type @c cudaStream_t.
    */
    operator cudaStream_t () const {
      return _stream;
    }
    
    /**
    @brief synchronizes the associated stream

    Equivalently calling @c cudaStreamSynchronize to block 
    until this stream has completed all operations.
    */
    void synchronize() const {
      cudaStreamSynchronizer{}(_stream);
    }
    
    /**
    @brief begins graph capturing on the stream

    When a stream is in capture mode, all operations pushed into the stream 
    will not be executed, but will instead be captured into a graph, 
    which will be returned via cudaStream::end_capture. 

    A thread's mode can be one of the following:
    + @c cudaStreamCaptureModeGlobal: This is the default mode. 
      If the local thread has an ongoing capture sequence that was not initiated 
      with @c cudaStreamCaptureModeRelaxed at @c cuStreamBeginCapture, 
      or if any other thread has a concurrent capture sequence initiated with 
      @c cudaStreamCaptureModeGlobal, this thread is prohibited from potentially 
      unsafe API calls.

    + @c cudaStreamCaptureModeThreadLocal: If the local thread has an ongoing capture 
      sequence not initiated with @c cudaStreamCaptureModeRelaxed, 
      it is prohibited from potentially unsafe API calls. 
      Concurrent capture sequences in other threads are ignored.

    + @c cudaStreamCaptureModeRelaxed: The local thread is not prohibited 
      from potentially unsafe API calls. Note that the thread is still prohibited 
      from API calls which necessarily conflict with stream capture, for example, 
      attempting @c cudaEventQuery on an event that was last recorded 
      inside a capture sequence.
    */
    void begin_capture(cudaStreamCaptureMode m = cudaStreamCaptureModeGlobal) const {
      TF_CHECK_CUDA(
        cudaStreamBeginCapture(_stream, m), 
        "failed to begin capture on stream ", _stream, " with thread mode ", m
      );
    }

    /**
    @brief ends graph capturing on the stream
    
    Equivalently calling @c cudaStreamEndCapture to
    end capture on stream and returning the captured graph. 
    Capture must have been initiated on stream via a call to cudaStream::begin_capture. 
    If capture was invalidated, due to a violation of the rules of stream capture, 
    then a NULL graph will be returned.
    */
    cudaGraph_t end_capture() const {
      cudaGraph_t native_g;
      TF_CHECK_CUDA(
        cudaStreamEndCapture(_stream, &native_g), 
        "failed to end capture on stream ", _stream
      );
      return native_g;
    }
    
    /**
    @brief records an event on the stream

    Equivalently calling @c cudaEventRecord to record an event on this stream,
    both of which must be on the same CUDA context.
    */
    void record(cudaEvent_t event) const {
      TF_CHECK_CUDA(
        cudaEventRecord(event, _stream), 
        "failed to record event ", event, " on stream ", _stream
      );
    }
    
    /**
    @brief waits on an event

    Equivalently calling @c cudaStreamWaitEvent to make all future work 
    submitted to stream wait for all work captured in event.
    */
    void wait(cudaEvent_t event) const {
      TF_CHECK_CUDA(
        cudaStreamWaitEvent(_stream, event, 0), 
        "failed to wait for event ", event, " on stream ", _stream
      );
    }

  private:

    cudaStream_t _stream {nullptr};
};



// ----------------------------------------------------------------------------
// cudaEventCreator and cudaEventDeleter for per-thread event pool
// ----------------------------------------------------------------------------

/** @private */
struct cudaEventCreator {

  /**
  @brief operator to create a CUDA event
   */
  cudaEvent_t operator () () const {
    cudaEvent_t event;
    TF_CHECK_CUDA(cudaEventCreate(&event), "failed to create a CUDA event");
    return event;
  }
};

/** @private */
struct cudaEventDeleter {

  /**
  @brief operator to destroy a CUDA event
  */
  void operator () (cudaEvent_t event) const {
    cudaEventDestroy(event);
  }
};


///**
//@brief alias of per-thread event pool type
// */
//using cudaPerThreadEventPool = cudaPerThreadDeviceObjectPool<
//  cudaEvent_t, cudaEventCreator, cudaEventDeleter
//>;
//
///**
//@brief per-thread cuda event pool
//*/
//inline cudaPerThreadEventPool& cuda_per_thread_event_pool() {
//  thread_local cudaPerThreadEventPool pool;
//  return pool;
//}
//
//// ----------------------------------------------------------------------------
//// cudaScopedPerThreadEvent definition
//// ----------------------------------------------------------------------------
//
///**
//@brief class to create an RAII-styled guard of event acquisition
//
//Sample usage:
//    
//@code{.cpp}
//{
//  tf::cudaScopedPerThreadEvent event(1);  // acquires a event on device 1
//
//  // use event as a normal cuda event (cudaEvent_t)
//  cudaStreamWaitEvent(stream, event);
//
//}  // leaving the scope releases the event back to the pool on device 1
//@endcode
//
//The scoped per-thread event is primarily used by tf::Executor to execute
//CUDA tasks (e.g., tf::cudaFlow, tf::cudaFlowCapturer).
//
//%cudaScopedPerThreadEvent is non-copyable.
//*/
//class cudaScopedPerThreadEvent {
//  
//  public:
//  
//  /**
//  @brief constructs a scoped event under the given device
//
//  The constructor acquires a event from a per-thread event pool.
//
//  @param device device context of the requested event
//  */
//  explicit cudaScopedPerThreadEvent(int device) : 
//    _ptr {cuda_per_thread_event_pool().acquire(device)} {
//  }
//  
//  /**
//  @brief constructs a scoped event under the current device.
//
//  The constructor acquires a event from a per-thread event pool.
//  */
//  cudaScopedPerThreadEvent() : 
//    _ptr {cuda_per_thread_event_pool().acquire(cuda_get_device())} {
//  }
//
//  /**
//  @brief destructs the scoped event guard
//
//  The destructor releases the event to the per-thread event pool.
//  */
//  ~cudaScopedPerThreadEvent() {
//    if(_ptr) {
//      cuda_per_thread_event_pool().release(std::move(_ptr));
//    }
//  }
//  
//  /**
//  @brief implicit conversion to the native CUDA event (cudaEvent_t)
//   */
//  operator cudaEvent_t () const {
//    return _ptr->value;
//  }
//  
//  /**
//  @brief disabled copy constructor
//   */
//  cudaScopedPerThreadEvent(const cudaScopedPerThreadEvent&) = delete;
//  
//  /**
//  @brief default move constructor
//  */
//  cudaScopedPerThreadEvent(cudaScopedPerThreadEvent&&) = default;
//
//  /**
//  @brief disabled copy assignment
//  */
//  cudaScopedPerThreadEvent& operator = (const cudaScopedPerThreadEvent&) = delete;
//
//  /**
//  @brief default move assignment
//  */
//  cudaScopedPerThreadEvent& operator = (cudaScopedPerThreadEvent&&) = delete;
//
//  private:
//
//  std::shared_ptr<cudaPerThreadEventPool::Object> _ptr;
//
//};

// ----------------------------------------------------------------------------
// cudaEvent
// ----------------------------------------------------------------------------

/**
<<<<<<< HEAD
@brief class to create an RAII-styled guard of event acquisition

Sample usage:

@code{.cpp}
{
  tf::cudaScopedPerThreadEvent event(1);  // acquires a event on device 1
=======
@class cudaEvent
>>>>>>> b4fba93f

@brief class to create a CUDA event in an RAII-styled wrapper

A cudaEvent object is an RAII-styled wrapper over a native CUDA stream
(@c cudaEvent_t).
A cudaEvent object is move-only.
*/
<<<<<<< HEAD
class cudaScopedPerThreadEvent {

  public:

  /**
  @brief constructs a scoped event under the given device

  The constructor acquires a event from a per-thread event pool.

  @param device device context of the requested event
  */
  explicit cudaScopedPerThreadEvent(int device) :
    _ptr {cuda_per_thread_event_pool().acquire(device)} {
  }

  /**
  @brief constructs a scoped event under the current device.

  The constructor acquires a event from a per-thread event pool.
  */
  cudaScopedPerThreadEvent() :
    _ptr {cuda_per_thread_event_pool().acquire(cuda_get_device())} {
  }
=======
class cudaEvent {

  public:
>>>>>>> b4fba93f

    /**
    @brief constructs an RAII-styled object from the given CUDA event
    */
    explicit cudaEvent(cudaEvent_t event) : _event(event) {
    }
    
    /**
    @brief constructs an RAII-styled object for a new CUDA event
    */
    cudaEvent() : _event{ cudaEventCreator{}() } {
    }
    
    /**
    @brief disabled copy constructor
    */
    cudaEvent(const cudaEvent&) = delete;
    
    /**
    @brief move constructor
    */
    cudaEvent(cudaEvent&& rhs) : _event{rhs._event} {
      rhs._event = nullptr;
    }

    /**
    @brief destructs the CUDA event
    */
    ~cudaEvent() {
      cudaEventDeleter {} (_event);
    }
    
    /**
    @brief disabled copy assignment
    */
    cudaEvent& operator = (const cudaEvent&) = delete;

    /**
    @brief move assignment
    */
    cudaEvent& operator = (cudaEvent&& rhs) {
      cudaEventDeleter {} (_event);
      _event = rhs._event;
      rhs._event = nullptr;
      return *this;
    }
<<<<<<< HEAD
  }

  /**
  @brief implicit conversion to the native CUDA event (cudaEvent_t)
   */
  operator cudaEvent_t () const {
    return _ptr->value;
  }

  /**
  @brief disabled copy constructor
   */
  cudaScopedPerThreadEvent(const cudaScopedPerThreadEvent&) = delete;

  /**
  @brief default move constructor
  */
  cudaScopedPerThreadEvent(cudaScopedPerThreadEvent&&) = default;

  /**
  @brief disabled copy assignment
  */
  cudaScopedPerThreadEvent& operator = (const cudaScopedPerThreadEvent&) = delete;

  /**
  @brief default move assignment
  */
  cudaScopedPerThreadEvent& operator = (cudaScopedPerThreadEvent&&) = delete;
=======
  
    /**
    @brief implicit conversion to the native CUDA event (cudaEvent_t)
>>>>>>> b4fba93f

    Returns the underlying event of type @c cudaEvent_t.
    */
    operator cudaEvent_t () const {
      return _event;
    }
    
    /**
    @brief replaces the managed event

    Destructs the managed event and resets it to the given event.
    */
    void reset(cudaEvent_t event = nullptr) {
      cudaEventDeleter {} (_event);
      _event = event;
    }
    
  private:

    cudaEvent_t _event {nullptr};
};


}  // end of namespace tf -----------------------------------------------------


<|MERGE_RESOLUTION|>--- conflicted
+++ resolved
@@ -163,23 +163,7 @@
 // ----------------------------------------------------------------------------
 
 /**
-<<<<<<< HEAD
-@brief class to create an RAII-styled guard of stream acquisition
-
-Sample usage:
-
-@code{.cpp}
-{
-  tf::cudaScopedPerThreadStream stream(1);  // acquires a stream on device 1
-
-  // use stream as a normal cuda stream (cudaStream_t)
-  cudaStreamWaitEvent(stream, ...);
-
-}  // leaving the scope releases the stream back to the pool on device 1
-@endcode
-=======
 @class cudaStream
->>>>>>> b4fba93f
 
 @brief class to create a CUDA stream in an RAII-styled wrapper
 
@@ -187,38 +171,13 @@
 (@c cudaStream_t).
 A cudaStream object is move-only.
 */
-<<<<<<< HEAD
-class cudaScopedPerThreadStream {
+class cudaStream {
 
   public:
 
-  /**
-  @brief constructs a scoped stream under the given device
-=======
-class cudaStream {
-
-  public:
->>>>>>> b4fba93f
-
     /**
     @brief constructs an RAII-styled object from the given CUDA stream
 
-<<<<<<< HEAD
-  @param device device context of the requested stream
-  */
-  explicit cudaScopedPerThreadStream(int device) :
-    _ptr {cuda_per_thread_stream_pool().acquire(device)} {
-  }
-
-  /**
-  @brief constructs a scoped stream under the current device.
-
-  The constructor acquires a stream from a per-thread stream pool.
-  */
-  cudaScopedPerThreadStream() :
-    _ptr {cuda_per_thread_stream_pool().acquire(cuda_get_device())} {
-  }
-=======
     Constructs a cudaStream object which owns @c stream.
     */
     explicit cudaStream(cudaStream_t stream) : _stream(stream) {
@@ -226,7 +185,6 @@
     
     /**
     @brief constructs an RAII-styled object for a new CUDA stream
->>>>>>> b4fba93f
 
     Equivalently calling @c cudaStreamCreate to create a stream.
     */
@@ -276,30 +234,9 @@
       cudaStreamDeleter {} (_stream);
       _stream = stream;
     }
-<<<<<<< HEAD
-  }
-
-  /**
-  @brief implicit conversion to the native CUDA stream (cudaStream_t)
-   */
-  operator cudaStream_t () const {
-    return _ptr->value;
-  }
-
-  /**
-  @brief disabled copy constructor
-   */
-  cudaScopedPerThreadStream(const cudaScopedPerThreadStream&) = delete;
-
-  /**
-  @brief default move constructor
-  */
-  cudaScopedPerThreadStream(cudaScopedPerThreadStream&&) = default;
-=======
   
     /**
     @brief implicit conversion to the native CUDA stream (cudaStream_t)
->>>>>>> b4fba93f
 
     Returns the underlying stream of type @c cudaStream_t.
     */
@@ -542,17 +479,7 @@
 // ----------------------------------------------------------------------------
 
 /**
-<<<<<<< HEAD
-@brief class to create an RAII-styled guard of event acquisition
-
-Sample usage:
-
-@code{.cpp}
-{
-  tf::cudaScopedPerThreadEvent event(1);  // acquires a event on device 1
-=======
 @class cudaEvent
->>>>>>> b4fba93f
 
 @brief class to create a CUDA event in an RAII-styled wrapper
 
@@ -560,35 +487,9 @@
 (@c cudaEvent_t).
 A cudaEvent object is move-only.
 */
-<<<<<<< HEAD
-class cudaScopedPerThreadEvent {
+class cudaEvent {
 
   public:
-
-  /**
-  @brief constructs a scoped event under the given device
-
-  The constructor acquires a event from a per-thread event pool.
-
-  @param device device context of the requested event
-  */
-  explicit cudaScopedPerThreadEvent(int device) :
-    _ptr {cuda_per_thread_event_pool().acquire(device)} {
-  }
-
-  /**
-  @brief constructs a scoped event under the current device.
-
-  The constructor acquires a event from a per-thread event pool.
-  */
-  cudaScopedPerThreadEvent() :
-    _ptr {cuda_per_thread_event_pool().acquire(cuda_get_device())} {
-  }
-=======
-class cudaEvent {
-
-  public:
->>>>>>> b4fba93f
 
     /**
     @brief constructs an RAII-styled object from the given CUDA event
@@ -635,40 +536,9 @@
       rhs._event = nullptr;
       return *this;
     }
-<<<<<<< HEAD
-  }
-
-  /**
-  @brief implicit conversion to the native CUDA event (cudaEvent_t)
-   */
-  operator cudaEvent_t () const {
-    return _ptr->value;
-  }
-
-  /**
-  @brief disabled copy constructor
-   */
-  cudaScopedPerThreadEvent(const cudaScopedPerThreadEvent&) = delete;
-
-  /**
-  @brief default move constructor
-  */
-  cudaScopedPerThreadEvent(cudaScopedPerThreadEvent&&) = default;
-
-  /**
-  @brief disabled copy assignment
-  */
-  cudaScopedPerThreadEvent& operator = (const cudaScopedPerThreadEvent&) = delete;
-
-  /**
-  @brief default move assignment
-  */
-  cudaScopedPerThreadEvent& operator = (cudaScopedPerThreadEvent&&) = delete;
-=======
   
     /**
     @brief implicit conversion to the native CUDA event (cudaEvent_t)
->>>>>>> b4fba93f
 
     Returns the underlying event of type @c cudaEvent_t.
     */
