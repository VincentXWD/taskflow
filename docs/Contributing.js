var Contributing =
[
    [ "Guidelines", "guidelines.html", [
<<<<<<< HEAD
      [ "How Can I Contribute?", "guidelines.html#HowCanIContribute", null ]
=======
      [ "How Can I Contribute?", "guidelines.html#HowCanIContribute", null ],
      [ "How Can I Get Credited?", "guidelines.html#HowCanIGetCredited", null ],
      [ "How Can I Get Started?", "guidelines.html#HowCanIGetStarted", [
        [ "Step 1: Look around", "guidelines.html#Step1LookAround", null ],
        [ "Step 2: Write a Taskflow program", "guidelines.html#Step2WriteATaskflowProgram", null ],
        [ "Step 3: Dive in", "guidelines.html#Step3WriteATaskflowProgram", null ]
      ] ],
      [ "How Can I Report Issues?", "guidelines.html#HowCanIReportAnIssue", null ],
      [ "How Can I Edit the Documentation?", "guidelines.html#HowCanIEditTheDocumentation", null ],
      [ "How Can I Submit a Patch?", "guidelines.html#HowCanISubmitAPatch", null ],
      [ "How Can I Lead a Project?", "guidelines.html#HowCanILeadAProject", null ]
>>>>>>> e13243bb
    ] ],
    [ "Code of Conduct", "codeofconduct.html", [
      [ "Taskflow Community Code of Conduct", "codeofconduct.html#TaskflowCodeOfConduct", null ],
      [ "Report Violations", "codeofconduct.html#ReportViolations", null ]
    ] ],
    [ "Contributors", "contributors.html", null ]
];<|MERGE_RESOLUTION|>--- conflicted
+++ resolved
@@ -1,9 +1,6 @@
 var Contributing =
 [
     [ "Guidelines", "guidelines.html", [
-<<<<<<< HEAD
-      [ "How Can I Contribute?", "guidelines.html#HowCanIContribute", null ]
-=======
       [ "How Can I Contribute?", "guidelines.html#HowCanIContribute", null ],
       [ "How Can I Get Credited?", "guidelines.html#HowCanIGetCredited", null ],
       [ "How Can I Get Started?", "guidelines.html#HowCanIGetStarted", [
@@ -14,12 +11,15 @@
       [ "How Can I Report Issues?", "guidelines.html#HowCanIReportAnIssue", null ],
       [ "How Can I Edit the Documentation?", "guidelines.html#HowCanIEditTheDocumentation", null ],
       [ "How Can I Submit a Patch?", "guidelines.html#HowCanISubmitAPatch", null ],
-      [ "How Can I Lead a Project?", "guidelines.html#HowCanILeadAProject", null ]
->>>>>>> e13243bb
+      [ "How Can I Lead a Project?", "guidelines.html#HowCanILeadAProject", null ],
+      [ "Your Voice Matters!", "guidelines.html#YourVoiceMatters", null ]
     ] ],
     [ "Code of Conduct", "codeofconduct.html", [
       [ "Taskflow Community Code of Conduct", "codeofconduct.html#TaskflowCodeOfConduct", null ],
       [ "Report Violations", "codeofconduct.html#ReportViolations", null ]
     ] ],
-    [ "Contributors", "contributors.html", null ]
+    [ "Contributors", "contributors.html", [
+      [ "Thank You for Developing Taskflow", "contributors.html#ThankYouForDevelopingTaskflow", null ],
+      [ "Thank You for Using Taskflow", "contributors.html#ThankYouForUsingTaskflow", null ]
+    ] ]
 ];