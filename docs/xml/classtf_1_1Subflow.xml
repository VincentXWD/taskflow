--- conflicted
+++ resolved
@@ -16,11 +16,7 @@
         </detaileddescription>
         <inbodydescription>
         </inbodydescription>
-<<<<<<< HEAD
         <location file="/home/twhuang/Code/taskflow/taskflow/core/flow_builder.hpp" line="891" column="1" bodyfile="/home/twhuang/Code/taskflow/taskflow/core/flow_builder.hpp" bodystart="891" bodyend="-1"/>
-=======
-        <location file="/home/chchiu/taskflow/taskflow/core/flow_builder.hpp" line="890" column="1" bodyfile="/home/chchiu/taskflow/taskflow/core/flow_builder.hpp" bodystart="890" bodyend="-1"/>
->>>>>>> c41749f0
       </memberdef>
       <memberdef kind="friend" id="classtf_1_1Subflow_1a61184f9bd9c801d0a5eccecfdbddc641" prot="private" static="no" const="no" explicit="no" inline="no" virt="non-virtual">
         <type>friend class</type>
@@ -33,11 +29,7 @@
         </detaileddescription>
         <inbodydescription>
         </inbodydescription>
-<<<<<<< HEAD
         <location file="/home/twhuang/Code/taskflow/taskflow/core/flow_builder.hpp" line="892" column="1" bodyfile="/home/twhuang/Code/taskflow/taskflow/core/flow_builder.hpp" bodystart="892" bodyend="-1"/>
-=======
-        <location file="/home/chchiu/taskflow/taskflow/core/flow_builder.hpp" line="891" column="1" bodyfile="/home/chchiu/taskflow/taskflow/core/flow_builder.hpp" bodystart="891" bodyend="-1"/>
->>>>>>> c41749f0
       </memberdef>
       <memberdef kind="friend" id="classtf_1_1Subflow_1af3d14e26ba8af9e6cc5a32aad8446de7" prot="private" static="no" const="no" explicit="no" inline="no" virt="non-virtual">
         <type>friend class</type>
@@ -50,11 +42,7 @@
         </detaileddescription>
         <inbodydescription>
         </inbodydescription>
-<<<<<<< HEAD
         <location file="/home/twhuang/Code/taskflow/taskflow/core/flow_builder.hpp" line="893" column="1" bodyfile="/home/twhuang/Code/taskflow/taskflow/core/flow_builder.hpp" bodystart="893" bodyend="-1"/>
-=======
-        <location file="/home/chchiu/taskflow/taskflow/core/flow_builder.hpp" line="892" column="1" bodyfile="/home/chchiu/taskflow/taskflow/core/flow_builder.hpp" bodystart="892" bodyend="-1"/>
->>>>>>> c41749f0
       </memberdef>
       </sectiondef>
       <sectiondef kind="private-attrib">
@@ -69,11 +57,7 @@
         </detaileddescription>
         <inbodydescription>
         </inbodydescription>
-<<<<<<< HEAD
         <location file="/home/twhuang/Code/taskflow/taskflow/core/flow_builder.hpp" line="1086" column="1" bodyfile="/home/twhuang/Code/taskflow/taskflow/core/flow_builder.hpp" bodystart="1086" bodyend="-1"/>
-=======
-        <location file="/home/chchiu/taskflow/taskflow/core/flow_builder.hpp" line="1085" column="1" bodyfile="/home/chchiu/taskflow/taskflow/core/flow_builder.hpp" bodystart="1085" bodyend="-1"/>
->>>>>>> c41749f0
       </memberdef>
       <memberdef kind="variable" id="classtf_1_1Subflow_1ac04dc0e5d4001c6d3f73ea867387b186" prot="private" static="no" mutable="no">
         <type>Worker &amp;</type>
@@ -86,11 +70,7 @@
         </detaileddescription>
         <inbodydescription>
         </inbodydescription>
-<<<<<<< HEAD
         <location file="/home/twhuang/Code/taskflow/taskflow/core/flow_builder.hpp" line="1087" column="1" bodyfile="/home/twhuang/Code/taskflow/taskflow/core/flow_builder.hpp" bodystart="1087" bodyend="-1"/>
-=======
-        <location file="/home/chchiu/taskflow/taskflow/core/flow_builder.hpp" line="1086" column="1" bodyfile="/home/chchiu/taskflow/taskflow/core/flow_builder.hpp" bodystart="1086" bodyend="-1"/>
->>>>>>> c41749f0
       </memberdef>
       <memberdef kind="variable" id="classtf_1_1Subflow_1a350edd619ad0a3f28c8373b4ee937ebe" prot="private" static="no" mutable="no">
         <type>Node *</type>
@@ -103,11 +83,7 @@
         </detaileddescription>
         <inbodydescription>
         </inbodydescription>
-<<<<<<< HEAD
         <location file="/home/twhuang/Code/taskflow/taskflow/core/flow_builder.hpp" line="1088" column="1" bodyfile="/home/twhuang/Code/taskflow/taskflow/core/flow_builder.hpp" bodystart="1088" bodyend="-1"/>
-=======
-        <location file="/home/chchiu/taskflow/taskflow/core/flow_builder.hpp" line="1087" column="1" bodyfile="/home/chchiu/taskflow/taskflow/core/flow_builder.hpp" bodystart="1087" bodyend="-1"/>
->>>>>>> c41749f0
       </memberdef>
       <memberdef kind="variable" id="classtf_1_1Subflow_1ac8db48417a0777f3c00257689dc63695" prot="private" static="no" mutable="no">
         <type>bool</type>
@@ -121,11 +97,7 @@
         </detaileddescription>
         <inbodydescription>
         </inbodydescription>
-<<<<<<< HEAD
         <location file="/home/twhuang/Code/taskflow/taskflow/core/flow_builder.hpp" line="1089" column="1" bodyfile="/home/twhuang/Code/taskflow/taskflow/core/flow_builder.hpp" bodystart="1089" bodyend="-1"/>
-=======
-        <location file="/home/chchiu/taskflow/taskflow/core/flow_builder.hpp" line="1088" column="1" bodyfile="/home/chchiu/taskflow/taskflow/core/flow_builder.hpp" bodystart="1088" bodyend="-1"/>
->>>>>>> c41749f0
       </memberdef>
       </sectiondef>
       <sectiondef kind="public-func">
@@ -144,11 +116,7 @@
 </programlisting></para><para>Only the worker that spawns this subflow can join it. </para>        </detaileddescription>
         <inbodydescription>
         </inbodydescription>
-<<<<<<< HEAD
-        <location file="/home/twhuang/Code/taskflow/taskflow/core/flow_builder.hpp" line="912" column="1" bodyfile="/home/twhuang/Code/taskflow/taskflow/core/executor.hpp" bodystart="1864" bodyend="1875"/>
-=======
-        <location file="/home/chchiu/taskflow/taskflow/core/flow_builder.hpp" line="911" column="1" bodyfile="/home/chchiu/taskflow/taskflow/core/executor.hpp" bodystart="1775" bodyend="1786"/>
->>>>>>> c41749f0
+        <location file="/home/twhuang/Code/taskflow/taskflow/core/flow_builder.hpp" line="912" column="1" bodyfile="/home/twhuang/Code/taskflow/taskflow/core/executor.hpp" bodystart="1822" bodyend="1833"/>
       </memberdef>
       <memberdef kind="function" id="classtf_1_1Subflow_1acfdedc7e9676126e9a38ecf7b5a37864" prot="public" static="no" const="no" explicit="no" inline="yes" virt="non-virtual">
         <type>void</type>
@@ -165,11 +133,7 @@
 </programlisting></para><para>Only the worker that spawns this subflow can detach it. </para>        </detaileddescription>
         <inbodydescription>
         </inbodydescription>
-<<<<<<< HEAD
-        <location file="/home/twhuang/Code/taskflow/taskflow/core/flow_builder.hpp" line="929" column="1" bodyfile="/home/twhuang/Code/taskflow/taskflow/core/executor.hpp" bodystart="1877" bodyend="1888"/>
-=======
-        <location file="/home/chchiu/taskflow/taskflow/core/flow_builder.hpp" line="928" column="1" bodyfile="/home/chchiu/taskflow/taskflow/core/executor.hpp" bodystart="1788" bodyend="1799"/>
->>>>>>> c41749f0
+        <location file="/home/twhuang/Code/taskflow/taskflow/core/flow_builder.hpp" line="929" column="1" bodyfile="/home/twhuang/Code/taskflow/taskflow/core/executor.hpp" bodystart="1835" bodyend="1846"/>
       </memberdef>
       <memberdef kind="function" id="classtf_1_1Subflow_1a28fea7acb1dbce88cc87318bea36002c" prot="public" static="no" const="no" explicit="no" inline="yes" virt="non-virtual">
         <type>void</type>
@@ -182,11 +146,7 @@
 <para>Resetting a subflow will first clear the underlying task dependency graphs and then change the subflow to a joinable state. </para>        </detaileddescription>
         <inbodydescription>
         </inbodydescription>
-<<<<<<< HEAD
         <location file="/home/twhuang/Code/taskflow/taskflow/core/flow_builder.hpp" line="937" column="1" bodyfile="/home/twhuang/Code/taskflow/taskflow/core/flow_builder.hpp" bodystart="1122" bodyend="1125"/>
-=======
-        <location file="/home/chchiu/taskflow/taskflow/core/flow_builder.hpp" line="936" column="1" bodyfile="/home/chchiu/taskflow/taskflow/core/flow_builder.hpp" bodystart="1121" bodyend="1124"/>
->>>>>>> c41749f0
       </memberdef>
       <memberdef kind="function" id="classtf_1_1Subflow_1ac3805e898b6a55b6e5173c74c5555e57" prot="public" static="no" const="yes" explicit="no" inline="yes" virt="non-virtual">
         <type>bool</type>
@@ -198,24 +158,14 @@
         <detaileddescription>
 <para>This member function queries if the subflow is joinable. When a subflow is joined or detached, it becomes not joinable.</para><para><programlisting filename=".cpp"><codeline><highlight class="normal">taskflow.<ref refid="classtf_1_1FlowBuilder_1a60d7a666cab71ecfa3010b2efb0d6b57" kindref="member">emplace</ref>([](<ref refid="classtf_1_1Subflow" kindref="compound">tf::Subflow</ref>&amp;<sp/>sf){</highlight></codeline>
 <codeline><highlight class="normal"><sp/><sp/>sf.<ref refid="classtf_1_1FlowBuilder_1a60d7a666cab71ecfa3010b2efb0d6b57" kindref="member">emplace</ref>([](){});</highlight></codeline>
-<<<<<<< HEAD
 <codeline><highlight class="normal"><sp/><sp/><ref refid="cpp/io/basic_ostream" kindref="compound" external="/home/twhuang/Code/taskflow/doxygen/cppreference-doxygen-web.tag.xml">std::cout</ref><sp/>&lt;&lt;<sp/>sf.<ref refid="classtf_1_1Subflow_1ac3805e898b6a55b6e5173c74c5555e57" kindref="member">joinable</ref>()<sp/>&lt;&lt;<sp/></highlight><highlight class="charliteral">&apos;\n&apos;</highlight><highlight class="normal">;<sp/><sp/></highlight><highlight class="comment">//<sp/>true</highlight><highlight class="normal"></highlight></codeline>
 <codeline><highlight class="normal"><sp/><sp/>sf.<ref refid="classtf_1_1Subflow_1a59fcac1323e70d920088dd37bd0be245" kindref="member">join</ref>();</highlight></codeline>
 <codeline><highlight class="normal"><sp/><sp/><ref refid="cpp/io/basic_ostream" kindref="compound" external="/home/twhuang/Code/taskflow/doxygen/cppreference-doxygen-web.tag.xml">std::cout</ref><sp/>&lt;&lt;<sp/>sf.<ref refid="classtf_1_1Subflow_1ac3805e898b6a55b6e5173c74c5555e57" kindref="member">joinable</ref>()<sp/>&lt;&lt;<sp/></highlight><highlight class="charliteral">&apos;\n&apos;</highlight><highlight class="normal">;<sp/><sp/></highlight><highlight class="comment">//<sp/>false</highlight><highlight class="normal"></highlight></codeline>
-=======
-<codeline><highlight class="normal"><sp/><sp/><ref refid="cpp/io/basic_ostream" kindref="compound" external="/home/chchiu/taskflow/doxygen/cppreference-doxygen-web.tag.xml">std::cout</ref><sp/>&lt;&lt;<sp/>sf.<ref refid="classtf_1_1Subflow_1ac3805e898b6a55b6e5173c74c5555e57" kindref="member">joinable</ref>()<sp/>&lt;&lt;<sp/></highlight><highlight class="charliteral">&apos;\n&apos;</highlight><highlight class="normal">;<sp/><sp/></highlight><highlight class="comment">//<sp/>true</highlight><highlight class="normal"></highlight></codeline>
-<codeline><highlight class="normal"><sp/><sp/>sf.<ref refid="classtf_1_1Subflow_1a59fcac1323e70d920088dd37bd0be245" kindref="member">join</ref>();</highlight></codeline>
-<codeline><highlight class="normal"><sp/><sp/><ref refid="cpp/io/basic_ostream" kindref="compound" external="/home/chchiu/taskflow/doxygen/cppreference-doxygen-web.tag.xml">std::cout</ref><sp/>&lt;&lt;<sp/>sf.<ref refid="classtf_1_1Subflow_1ac3805e898b6a55b6e5173c74c5555e57" kindref="member">joinable</ref>()<sp/>&lt;&lt;<sp/></highlight><highlight class="charliteral">&apos;\n&apos;</highlight><highlight class="normal">;<sp/><sp/></highlight><highlight class="comment">//<sp/>false</highlight><highlight class="normal"></highlight></codeline>
->>>>>>> c41749f0
 <codeline><highlight class="normal">});</highlight></codeline>
 </programlisting> </para>        </detaileddescription>
         <inbodydescription>
         </inbodydescription>
-<<<<<<< HEAD
         <location file="/home/twhuang/Code/taskflow/taskflow/core/flow_builder.hpp" line="954" column="1" bodyfile="/home/twhuang/Code/taskflow/taskflow/core/flow_builder.hpp" bodystart="1112" bodyend="1114"/>
-=======
-        <location file="/home/chchiu/taskflow/taskflow/core/flow_builder.hpp" line="953" column="1" bodyfile="/home/chchiu/taskflow/taskflow/core/flow_builder.hpp" bodystart="1111" bodyend="1113"/>
->>>>>>> c41749f0
       </memberdef>
       <memberdef kind="function" id="classtf_1_1Subflow_1a70681068507b224a96df69cc1f3168f1" prot="public" static="no" const="no" explicit="no" inline="no" virt="non-virtual">
         <templateparamlist>
@@ -274,11 +224,7 @@
 </parameteritem>
 </parameterlist>
 <simplesect kind="return"><para>a <ref refid="classtf_1_1Future" kindref="compound">tf::Future</ref> that will holds the result of the execution</para></simplesect>
-<<<<<<< HEAD
 The method creates an asynchronous task to launch the given function on the given arguments. The difference to <ref refid="classtf_1_1Executor_1a1e6866c8f1b6a2e932f06d0b4eb032c0" kindref="member">tf::Executor::async</ref> is that the created asynchronous task pertains to the subflow. When the subflow joins, all asynchronous tasks created from the subflow are guaranteed to finish before the join. For example:</para><para><programlisting filename=".cpp"><codeline><highlight class="normal"><ref refid="cpp/atomic/atomic" kindref="compound" external="/home/twhuang/Code/taskflow/doxygen/cppreference-doxygen-web.tag.xml">std::atomic&lt;int&gt;</ref><sp/>counter(0);</highlight></codeline>
-=======
-The method creates an asynchronous task to launch the given function on the given arguments. The difference to <ref refid="classtf_1_1Executor_1a1e6866c8f1b6a2e932f06d0b4eb032c0" kindref="member">tf::Executor::async</ref> is that the created asynchronous task pertains to the subflow. When the subflow joins, all asynchronous tasks created from the subflow are guaranteed to finish before the join. For example:</para><para><programlisting filename=".cpp"><codeline><highlight class="normal"><ref refid="cpp/atomic/atomic" kindref="compound" external="/home/chchiu/taskflow/doxygen/cppreference-doxygen-web.tag.xml">std::atomic&lt;int&gt;</ref><sp/>counter(0);</highlight></codeline>
->>>>>>> c41749f0
 <codeline><highlight class="normal">taskflow.empalce([&amp;](<ref refid="classtf_1_1Subflow" kindref="compound">tf::Subflow</ref>&amp;<sp/>sf){</highlight></codeline>
 <codeline><highlight class="normal"><sp/><sp/></highlight><highlight class="keywordflow">for</highlight><highlight class="normal">(</highlight><highlight class="keywordtype">int</highlight><highlight class="normal"><sp/>i=0;<sp/>i&lt;100;<sp/>i++)<sp/>{</highlight></codeline>
 <codeline><highlight class="normal"><sp/><sp/><sp/><sp/>sf.<ref refid="classtf_1_1Subflow_1a70681068507b224a96df69cc1f3168f1" kindref="member">async</ref>([&amp;](){<sp/>counter++;<sp/>});</highlight></codeline>
@@ -290,11 +236,7 @@
 </para>        </detaileddescription>
         <inbodydescription>
         </inbodydescription>
-<<<<<<< HEAD
-        <location file="/home/twhuang/Code/taskflow/taskflow/core/flow_builder.hpp" line="994" column="1" bodyfile="/home/twhuang/Code/taskflow/taskflow/core/executor.hpp" bodystart="1946" bodyend="1948"/>
-=======
-        <location file="/home/chchiu/taskflow/taskflow/core/flow_builder.hpp" line="993" column="1" bodyfile="/home/chchiu/taskflow/taskflow/core/executor.hpp" bodystart="1857" bodyend="1859"/>
->>>>>>> c41749f0
+        <location file="/home/twhuang/Code/taskflow/taskflow/core/flow_builder.hpp" line="994" column="1" bodyfile="/home/twhuang/Code/taskflow/taskflow/core/executor.hpp" bodystart="1904" bodyend="1906"/>
       </memberdef>
       <memberdef kind="function" id="classtf_1_1Subflow_1ae528c2de98ec89afc50b8815c0306b5e" prot="public" static="no" const="no" explicit="no" inline="no" virt="non-virtual">
         <templateparamlist>
@@ -312,11 +254,7 @@
         <argsstring>(const std::string &amp;name, F &amp;&amp;f, ArgsT &amp;&amp;... args)</argsstring>
         <name>named_async</name>
         <param>
-<<<<<<< HEAD
           <type>const <ref refid="cpp/string/basic_string" kindref="compound" external="/home/twhuang/Code/taskflow/doxygen/cppreference-doxygen-web.tag.xml">std::string</ref> &amp;</type>
-=======
-          <type>const <ref refid="cpp/string/basic_string" kindref="compound" external="/home/chchiu/taskflow/doxygen/cppreference-doxygen-web.tag.xml">std::string</ref> &amp;</type>
->>>>>>> c41749f0
           <declname>name</declname>
         </param>
         <param>
@@ -368,11 +306,7 @@
 </parameteritem>
 </parameterlist>
 <simplesect kind="return"><para>a <ref refid="classtf_1_1Future" kindref="compound">tf::Future</ref> that will holds the result of the execution</para></simplesect>
-<<<<<<< HEAD
 The method creates a named asynchronous task to launch the given function on the given arguments. The difference from <ref refid="classtf_1_1Executor_1a1e6866c8f1b6a2e932f06d0b4eb032c0" kindref="member">tf::Executor::async</ref> is that the created asynchronous task pertains to the subflow. When the subflow joins, all asynchronous tasks created from the subflow are guaranteed to finish before the join. For example:</para><para><programlisting filename=".cpp"><codeline><highlight class="normal"><ref refid="cpp/atomic/atomic" kindref="compound" external="/home/twhuang/Code/taskflow/doxygen/cppreference-doxygen-web.tag.xml">std::atomic&lt;int&gt;</ref><sp/>counter(0);</highlight></codeline>
-=======
-The method creates a named asynchronous task to launch the given function on the given arguments. The difference from <ref refid="classtf_1_1Executor_1a1e6866c8f1b6a2e932f06d0b4eb032c0" kindref="member">tf::Executor::async</ref> is that the created asynchronous task pertains to the subflow. When the subflow joins, all asynchronous tasks created from the subflow are guaranteed to finish before the join. For example:</para><para><programlisting filename=".cpp"><codeline><highlight class="normal"><ref refid="cpp/atomic/atomic" kindref="compound" external="/home/chchiu/taskflow/doxygen/cppreference-doxygen-web.tag.xml">std::atomic&lt;int&gt;</ref><sp/>counter(0);</highlight></codeline>
->>>>>>> c41749f0
 <codeline><highlight class="normal">taskflow.empalce([&amp;](<ref refid="classtf_1_1Subflow" kindref="compound">tf::Subflow</ref>&amp;<sp/>sf){</highlight></codeline>
 <codeline><highlight class="normal"><sp/><sp/></highlight><highlight class="keywordflow">for</highlight><highlight class="normal">(</highlight><highlight class="keywordtype">int</highlight><highlight class="normal"><sp/>i=0;<sp/>i&lt;100;<sp/>i++)<sp/>{</highlight></codeline>
 <codeline><highlight class="normal"><sp/><sp/><sp/><sp/>sf.<ref refid="classtf_1_1Subflow_1a70681068507b224a96df69cc1f3168f1" kindref="member">async</ref>(</highlight><highlight class="stringliteral">&quot;name&quot;</highlight><highlight class="normal">,<sp/>[&amp;](){<sp/>counter++;<sp/>});</highlight></codeline>
@@ -384,11 +318,7 @@
 </para>        </detaileddescription>
         <inbodydescription>
         </inbodydescription>
-<<<<<<< HEAD
-        <location file="/home/twhuang/Code/taskflow/taskflow/core/flow_builder.hpp" line="1035" column="1" bodyfile="/home/twhuang/Code/taskflow/taskflow/core/executor.hpp" bodystart="1892" bodyend="1896"/>
-=======
-        <location file="/home/chchiu/taskflow/taskflow/core/flow_builder.hpp" line="1034" column="1" bodyfile="/home/chchiu/taskflow/taskflow/core/executor.hpp" bodystart="1803" bodyend="1807"/>
->>>>>>> c41749f0
+        <location file="/home/twhuang/Code/taskflow/taskflow/core/flow_builder.hpp" line="1035" column="1" bodyfile="/home/twhuang/Code/taskflow/taskflow/core/executor.hpp" bodystart="1850" bodyend="1854"/>
       </memberdef>
       <memberdef kind="function" id="classtf_1_1Subflow_1af9671aa8548882b3425e5a1f10f7a868" prot="public" static="no" const="no" explicit="no" inline="no" virt="non-virtual">
         <templateparamlist>
@@ -426,11 +356,7 @@
 </programlisting></para><para>This member function is thread-safe. </para>        </detaileddescription>
         <inbodydescription>
         </inbodydescription>
-<<<<<<< HEAD
-        <location file="/home/twhuang/Code/taskflow/taskflow/core/flow_builder.hpp" line="1056" column="1" bodyfile="/home/twhuang/Code/taskflow/taskflow/core/executor.hpp" bodystart="1982" bodyend="1984"/>
-=======
-        <location file="/home/chchiu/taskflow/taskflow/core/flow_builder.hpp" line="1055" column="1" bodyfile="/home/chchiu/taskflow/taskflow/core/executor.hpp" bodystart="1893" bodyend="1895"/>
->>>>>>> c41749f0
+        <location file="/home/twhuang/Code/taskflow/taskflow/core/flow_builder.hpp" line="1056" column="1" bodyfile="/home/twhuang/Code/taskflow/taskflow/core/executor.hpp" bodystart="1940" bodyend="1942"/>
       </memberdef>
       <memberdef kind="function" id="classtf_1_1Subflow_1a3290b8f729c4511f2023199e4c067951" prot="public" static="no" const="no" explicit="no" inline="no" virt="non-virtual">
         <templateparamlist>
@@ -448,11 +374,7 @@
         <argsstring>(const std::string &amp;name, F &amp;&amp;f, ArgsT &amp;&amp;... args)</argsstring>
         <name>named_silent_async</name>
         <param>
-<<<<<<< HEAD
           <type>const <ref refid="cpp/string/basic_string" kindref="compound" external="/home/twhuang/Code/taskflow/doxygen/cppreference-doxygen-web.tag.xml">std::string</ref> &amp;</type>
-=======
-          <type>const <ref refid="cpp/string/basic_string" kindref="compound" external="/home/chchiu/taskflow/doxygen/cppreference-doxygen-web.tag.xml">std::string</ref> &amp;</type>
->>>>>>> c41749f0
           <declname>name</declname>
         </param>
         <param>
@@ -476,11 +398,7 @@
 </programlisting></para><para>This member function is thread-safe. </para>        </detaileddescription>
         <inbodydescription>
         </inbodydescription>
-<<<<<<< HEAD
-        <location file="/home/twhuang/Code/taskflow/taskflow/core/flow_builder.hpp" line="1077" column="1" bodyfile="/home/twhuang/Code/taskflow/taskflow/core/executor.hpp" bodystart="1974" bodyend="1978"/>
-=======
-        <location file="/home/chchiu/taskflow/taskflow/core/flow_builder.hpp" line="1076" column="1" bodyfile="/home/chchiu/taskflow/taskflow/core/executor.hpp" bodystart="1885" bodyend="1889"/>
->>>>>>> c41749f0
+        <location file="/home/twhuang/Code/taskflow/taskflow/core/flow_builder.hpp" line="1077" column="1" bodyfile="/home/twhuang/Code/taskflow/taskflow/core/executor.hpp" bodystart="1932" bodyend="1936"/>
       </memberdef>
       <memberdef kind="function" id="classtf_1_1Subflow_1ac513ebf8a73ef55f0ad480be869bd796" prot="public" static="no" const="no" explicit="no" inline="yes" virt="non-virtual">
         <type><ref refid="classtf_1_1Executor" kindref="compound">Executor</ref> &amp;</type>
@@ -493,11 +411,7 @@
         </detaileddescription>
         <inbodydescription>
         </inbodydescription>
-<<<<<<< HEAD
         <location file="/home/twhuang/Code/taskflow/taskflow/core/flow_builder.hpp" line="1082" column="1" bodyfile="/home/twhuang/Code/taskflow/taskflow/core/flow_builder.hpp" bodystart="1117" bodyend="1119"/>
-=======
-        <location file="/home/chchiu/taskflow/taskflow/core/flow_builder.hpp" line="1081" column="1" bodyfile="/home/chchiu/taskflow/taskflow/core/flow_builder.hpp" bodystart="1116" bodyend="1118"/>
->>>>>>> c41749f0
       </memberdef>
       </sectiondef>
       <sectiondef kind="private-func">
@@ -528,11 +442,7 @@
         </detaileddescription>
         <inbodydescription>
         </inbodydescription>
-<<<<<<< HEAD
         <location file="/home/twhuang/Code/taskflow/taskflow/core/flow_builder.hpp" line="1091" column="1" bodyfile="/home/twhuang/Code/taskflow/taskflow/core/flow_builder.hpp" bodystart="1101" bodyend="1109"/>
-=======
-        <location file="/home/chchiu/taskflow/taskflow/core/flow_builder.hpp" line="1090" column="1" bodyfile="/home/chchiu/taskflow/taskflow/core/flow_builder.hpp" bodystart="1100" bodyend="1108"/>
->>>>>>> c41749f0
       </memberdef>
       <memberdef kind="function" id="classtf_1_1Subflow_1a1c0af82b2cd8ee9fb381714452d6912b" prot="private" static="no" const="no" explicit="no" inline="no" virt="non-virtual">
         <templateparamlist>
@@ -554,11 +464,7 @@
           <declname>w</declname>
         </param>
         <param>
-<<<<<<< HEAD
           <type>const <ref refid="cpp/string/basic_string" kindref="compound" external="/home/twhuang/Code/taskflow/doxygen/cppreference-doxygen-web.tag.xml">std::string</ref> &amp;</type>
-=======
-          <type>const <ref refid="cpp/string/basic_string" kindref="compound" external="/home/chchiu/taskflow/doxygen/cppreference-doxygen-web.tag.xml">std::string</ref> &amp;</type>
->>>>>>> c41749f0
           <declname>name</declname>
         </param>
         <param>
@@ -575,11 +481,7 @@
         </detaileddescription>
         <inbodydescription>
         </inbodydescription>
-<<<<<<< HEAD
-        <location file="/home/twhuang/Code/taskflow/taskflow/core/flow_builder.hpp" line="1094" column="1" bodyfile="/home/twhuang/Code/taskflow/taskflow/core/executor.hpp" bodystart="1900" bodyend="1942"/>
-=======
-        <location file="/home/chchiu/taskflow/taskflow/core/flow_builder.hpp" line="1093" column="1" bodyfile="/home/chchiu/taskflow/taskflow/core/executor.hpp" bodystart="1811" bodyend="1853"/>
->>>>>>> c41749f0
+        <location file="/home/twhuang/Code/taskflow/taskflow/core/flow_builder.hpp" line="1094" column="1" bodyfile="/home/twhuang/Code/taskflow/taskflow/core/executor.hpp" bodystart="1858" bodyend="1900"/>
       </memberdef>
       <memberdef kind="function" id="classtf_1_1Subflow_1a85ef182a840e26d424b961c488a464d9" prot="private" static="no" const="no" explicit="no" inline="no" virt="non-virtual">
         <templateparamlist>
@@ -601,11 +503,7 @@
           <declname>w</declname>
         </param>
         <param>
-<<<<<<< HEAD
           <type>const <ref refid="cpp/string/basic_string" kindref="compound" external="/home/twhuang/Code/taskflow/doxygen/cppreference-doxygen-web.tag.xml">std::string</ref> &amp;</type>
-=======
-          <type>const <ref refid="cpp/string/basic_string" kindref="compound" external="/home/chchiu/taskflow/doxygen/cppreference-doxygen-web.tag.xml">std::string</ref> &amp;</type>
->>>>>>> c41749f0
           <declname>name</declname>
         </param>
         <param>
@@ -622,11 +520,7 @@
         </detaileddescription>
         <inbodydescription>
         </inbodydescription>
-<<<<<<< HEAD
-        <location file="/home/twhuang/Code/taskflow/taskflow/core/flow_builder.hpp" line="1097" column="1" bodyfile="/home/twhuang/Code/taskflow/taskflow/core/executor.hpp" bodystart="1952" bodyend="1970"/>
-=======
-        <location file="/home/chchiu/taskflow/taskflow/core/flow_builder.hpp" line="1096" column="1" bodyfile="/home/chchiu/taskflow/taskflow/core/executor.hpp" bodystart="1863" bodyend="1881"/>
->>>>>>> c41749f0
+        <location file="/home/twhuang/Code/taskflow/taskflow/core/flow_builder.hpp" line="1097" column="1" bodyfile="/home/twhuang/Code/taskflow/taskflow/core/executor.hpp" bodystart="1910" bodyend="1928"/>
       </memberdef>
       </sectiondef>
     <briefdescription>
@@ -682,11 +576,7 @@
         </childnode>
       </node>
     </collaborationgraph>
-<<<<<<< HEAD
     <location file="/home/twhuang/Code/taskflow/taskflow/core/flow_builder.hpp" line="889" column="1" bodyfile="/home/twhuang/Code/taskflow/taskflow/core/flow_builder.hpp" bodystart="889" bodyend="1098"/>
-=======
-    <location file="/home/chchiu/taskflow/taskflow/core/flow_builder.hpp" line="888" column="1" bodyfile="/home/chchiu/taskflow/taskflow/core/flow_builder.hpp" bodystart="888" bodyend="1097"/>
->>>>>>> c41749f0
     <listofallmembers>
       <member refid="classtf_1_1Subflow_1a31a68355e05081fed16fff307b6b4e33" prot="private" virt="non-virtual"><scope>tf::Subflow</scope><name>_executor</name></member>
       <member refid="classtf_1_1FlowBuilder_1a9404a57d9d37a4d49d20b686e4e5f68f" prot="protected" virt="non-virtual"><scope>tf::Subflow</scope><name>_graph</name></member>
